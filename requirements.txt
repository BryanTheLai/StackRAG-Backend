--- conflicted
+++ resolved
@@ -1,16 +1,3 @@
-<<<<<<< HEAD
-google-genai==1.19.0
-PyMuPDF==1.25.3
-python-dotenv==1.1.0
-openai==1.76.0
-supabase==2.15.1
-pydantic==2.11.4
-fastapi==0.115.12
-uvicorn[standard]==0.34.3
-pydantic-ai==0.2.14
-Jinja2==3.1.6
-chonkie[all]==1.0.6
-=======
 python-dotenv==1.1.0        # environment variable loader
 Jinja2==3.1.6               # templating (used by FastAPI)
 PyYAML==6.0.2               # YAML parsing
@@ -22,5 +9,4 @@
 google-genai==1.19.0        # Google GenAI SDK
 supabase==2.15.1            # Supabase client
 PyMuPDF==1.25.3             # PDF parsing
-chonkie[all]==1.0.6         # miscellaneous utilities
->>>>>>> 8b7e0797
+chonkie[all]==1.0.6         # miscellaneous utilities